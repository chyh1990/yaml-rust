--- conflicted
+++ resolved
@@ -33,7 +33,6 @@
 #[test]
 fn test_colon_in_string() {
     let y = Yaml::String("x: %".to_owned());
-<<<<<<< HEAD
     roundtrip(&y);
 }
 
@@ -63,8 +62,6 @@
     let doc2 = YamlLoader::load_from_str(&out_str).unwrap().pop().unwrap();
     assert_eq!(doc, doc2); // This failed because the type has changed to a number now
 
-=======
-    test_round_trip(&y);
 }
 
 #[test]
@@ -77,5 +74,4 @@
 fn test_crlf() {
     let y = Yaml::Array(vec![Yaml::String("\r\n".to_owned())]);
     test_round_trip(&y);
->>>>>>> 5a7192f4
 }